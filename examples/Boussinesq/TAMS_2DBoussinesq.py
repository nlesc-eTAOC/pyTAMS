import logging
from pathlib import Path
from typing import Any
import netCDF4
import numpy as np
import scipy as sp
from Boussinesq_2DAMOC import Boussinesq
from podscore import PODScore
from pytams.fmodel import ForwardModelBaseClass
from pytams.tams import TAMS

_logger = logging.getLogger(__name__)


class Boussinesq2DModel(ForwardModelBaseClass):
    """A forward model for the 2D Boussinesq model.

    The computational grid is [horizontal, vertical] of size (M+1)x(N+1).
    Note that all the physical parameters of the Boussinesq model are not
    exposed here, but are hard-coded in the Boussinesq class.

    The model state is a 3D numpy array of vorticity, salinity,
    temperature and streamfunction (4x(M+1)x(N+1)).

    The model state (returned to TAMS) is a path to a numpy file, but
    this class also keeps the last version of the state in memory.

    Additional attributes:
        _M: number of horizontal grid points
        _N: number of vertical grid points
        _eps: noise level
        _K: number of forcing modes
        _B: Boussinesq model
    """

    def _init_model(self, m_id: int, params: dict | None = None) -> None:
        """Initialize the model."""
        # Parse parameters
        subparms = params.get("model", {})
        self._M = subparms.get("size_M", 40)  # Horizontals
        self._N = subparms.get("size_N", 80)  # Verticals
        self._eps = subparms.get("epsilon", 0.01)  # Noise level
        self._K = subparms.get("K", 7)  # Number of forcing modes = 2*K
        self._delta_stoch = subparms.get("delta_stoch", 0.05)  # Noise depth

        # Hosing parameters
        self._hosing_rate = subparms.get("hosing_rate", 0.0)
        self._hosing_start = subparms.get("hosing_start", 0.0)
        self._hosing_start_val = subparms.get("hosing_start_val", 0.0)

        # Load the ON and OFF conditions
        # The 140th is with Beta = 0.1
        n_select = 140
        self._beta_span = np.load("beta.npy", allow_pickle=True)[n_select]
        self._on = np.load("stateON_beta_0p1.npy", allow_pickle=True)
        self._off = np.load("stateOFF_beta_0p1.npy", allow_pickle=True)

        # Score function parameters
        self._score_builder = None
        self._score_method = subparms.get("score_method", "default")
        self._time_dep_score = subparms.get("score_time_dep", False)
        if self._score_method == "PODdecomp":
            self._pod_data_file = subparms.get("pod_data_file", None)
            self._score_pod_d0 = subparms.get("pod_d0", None)
            self._score_pod_ndim = subparms.get("pod_ndim", 8)
<<<<<<< HEAD
        elif self._score_method == "BaarsJCP":
            self._edge_state_file = subparms.get("edge_state_file", None)

        self._initialize_score_function()
=======
        if self._time_dep_score:
            self._score_tfinal = params.get("trajectory", {}).get("end_time", 0.001)
            self._score_tscale = subparms.get("score_time_scale", 1.0)
>>>>>>> d8ff643a

        # Initialize random number generator
        # If deterministic run, set seed from the traj id
        if subparms["deterministic"]:
            self._rng = np.random.default_rng(m_id)
        else:
            self._rng = np.random.default_rng()

        # Initialize the Boussinesq model
        dt = params.get("trajectory", {}).get("step_size", 0.001)
        self._B = Boussinesq(self._M, self._N, dt)
        self._B.make_salinity_forcing(self._beta_span)
        self._B.init_salt_stoch_noise(self._B.zz, self._K, self._eps, self._delta_stoch)
        self._B.init_hosing(self._hosing_start, self._hosing_start_val, self._hosing_rate)

        # Initial conditions from ON state
        # Create the workdir if it doesn't exist
        self._db_path = self._workdir.parents[1]
        if not self._workdir.exists():
            self._workdir.mkdir(parents=True)

        # Define (conceptually) the initial state
        # the file or data are not created yet
        self._state = (Path(self._workdir / "states.nc").relative_to(self._db_path).as_posix(), f"state_{0:06}")

        # Keep the last state data in-memory
        self._state_arrays = None

        # Keep around a flag to data init
        self._need_init_data = True

    @classmethod
    def name(cls) -> str:
        """Return the model name."""
        return "2DBoussinesqModel"

    def init_condition(self) -> (str, str):
        """Return the initial conditions."""
        # Set the initial state to the ON state
        self._state_arrays = self._on

        if not self._netcdf_state_path.exists():
            err_msg = f"Attempting to add data to {self._netcdf_state_path} file: it is missing !"
            _logger.error(err_msg)
            raise RuntimeError

        dset = netCDF4.Dataset(self._netcdf_state_path, mode="r+")
        state_data = dset.createVariable(f"state_{0:06}", np.float32, ("var", "lat", "depth"))
        state_data[:, :, :] = self._state_arrays
        dset.close()

        return (self._netcdf_state_path.relative_to(self._db_path).as_posix(), f"state_{0:06}")

    def init_storage(self) -> str:
        """Initialize a netCDF file to store state data in."""
        # Set Path and checks
        state_file = "states.nc"
        self._netcdf_state_path = Path(self._workdir / state_file)

        if self._netcdf_state_path.exists():
            return

        dset = netCDF4.Dataset(self._netcdf_state_path, mode="w", format="NETCDF4_CLASSIC")
        _ = dset.createDimension("var", 4)
        _ = dset.createDimension("lat", self._M + 1)
        _ = dset.createDimension("depth", self._N + 1)
        dset.close()

    def get_current_state(self) -> Any:
        """Access the model state."""
        return self._state

    def set_current_state(self, state: Any) -> None:
        """Set the model state.

        And load the state from disk into _state_arrays

        Args:
            state: the new state
        """
        self._state = state
        state_path = self._db_path.joinpath(state[0])

        if not state_path.exists():
            err_msg = f"Attempting to read data from {state_path} file: it is missing !"
            _logger.error(err_msg)
            raise RuntimeError

        dset = netCDF4.Dataset(state_path, mode="r")
        dset.set_auto_mask(False)
        try:
            self._state_arrays = dset[state[1]][:, :, :]
        except:
            err_msg = f"Unable to locate {state[1]} in netCFD file {state_path}"
            _logger.exception(err_msg)
            raise
        dset.close()

        # If the model data were not initialized yet, create the container
        if self._need_init_data:
            # Initialize netCDF data container
            self.init_storage()

            self._need_init_data = False

    def _advance(self, step: int, time: float, dt: float, noise: Any, need_end_state: bool) -> float:
        """Advance the model.

        See J. Soons et al. for details on the model PDEs.

        Args:
            step: the current step counter
            time: the starting time of the advance call
            dt: the time step size over which to advance
            noise: the noise to be used in the model step
            need_end_state: whether the step end state is needed

        Return:
            Some model will not do exactly dt (e.g. sub-stepping) return the actual dt
        """
        if self._need_init_data:
            # Initialize netCDF data container
            self.init_storage()

            # The state is a path to a netCDF file on disk
            # plus a variable name (a tuple)
            self._state = self.init_condition()

            self._need_init_data = False

        # Construct the full 2D stoch. noise from
        # mode amplitude
        full_noise = self._B.salt_stoch_noise(noise)

        # Load individual component from the state
        if self._state_arrays is None:
            err_msg = f"Model state is not initialized while calling advance at time {time}"
            _logger.exception(err_msg)
            raise RuntimeError(err_msg)
        w_old, sal_old, temp_old, psi_old = self._state_arrays

        fx_psi = self._B.Fx @ psi_old
        psi_fz = psi_old @ self._B.FzT

        # Temperature, Salinity updates
        adv_s, adv_t = fx_psi[np.newaxis] * (self._state_arrays[1:3] @ self._B.DzT) - psi_fz[np.newaxis] * (
            self._B.Dx @ self._state_arrays[1:3]
        )
        rhs_temp = temp_old + dt * (adv_t + self._B.FT)
        rhs_sal = sal_old + dt * (adv_s + self._B.FS + self._B.get_hosing(time)) + np.sqrt(dt) * full_noise

        temp_new = sp.linalg.solve_sylvester(self._B.AT, self._B.BT, rhs_temp)
        sal_new = sp.linalg.solve_sylvester(self._B.AS, self._B.BS, rhs_sal)

        # Normalize the salinity
        sal_0 = 1.0
        sal_new *= sal_0 / np.mean(sal_new)

        # Vorticity update
        src_w = self._B._pr * self._B._ra * self._B.Dx @ (temp_new - sal_new) @ self._B.S_corr
        adv_w = fx_psi * (w_old @ self._B.FzT) - psi_fz * (self._B.Fx @ w_old)
        rhs_w = w_old + dt * (adv_w + src_w)
        w_new = sp.linalg.solve_sylvester(self._B.Aw, self._B.Bw, rhs_w)

        # Streamfunction update with the poisson operator
        psi_new = sp.linalg.solve_sylvester(self._B.Fxx, self._B.FzzT, -w_new)

        # Update the state
        self._state_arrays = np.array([w_new, sal_new, temp_new, psi_new])
        if need_end_state:
            if not self._netcdf_state_path.exists():
                err_msg = f"Attempting to add data to {self._netcdf_state_path} file: it is missing !"
                _logger.error(err_msg)
                raise RuntimeError

            dset = netCDF4.Dataset(self._netcdf_state_path, mode="r+")

            try:
                state_data = dset.createVariable(f"state_{step + 1:06}", np.float32, ("var", "lat", "depth"))
            except:
                err_msg = f"Attempting to overwrite state_{step + 1:06} in netCFD file {self._netcdf_state_path}"
                _logger.exception(err_msg)
                raise

            state_data[:, :, :] = self._state_arrays
            dset.close()
            self._state = (self._netcdf_state_path.relative_to(self._db_path).as_posix(), f"state_{step + 1:06}")

        return dt

    def _initialize_score_function(self) -> None:
        """Initialize the data for the score function."""
        if self._score_method == "default":
            self._psi_south_on = np.mean(self._on[3, 5:15, 32:48], axis=(0, 1))
            self._psi_south_off = np.mean(self._off[3, 5:15, 32:48], axis=(0, 1))
        elif self._score_method == "BaarsJCP":
            edge_state = np.load(self._edge_state_file, allow_pickle=True)
            self._on_to_off_l2norm = np.sqrt(np.sum((self._on[1:3,:,:] - self._off[1:3,:,:])**2))
            self._score_eta = np.sqrt(np.sum((edge_state[1:3,:,:] - self._on[1:3,:,:])**2)) / self._on_to_off_l2norm


    def score(self) -> float:
        """Compute the score function.

        The current score function accept one of two options:
         - a nomalized distance between the ON and OFF states in the
           stream function space (specifically the mean streamfunction
           in the southern ocean).
         - a score function based on the POD decomposition of the model
           dynamics.

        Return:
            the score
        """
        # If the model has not been initialized yet
        # simply return 0.0
        if self._need_init_data:
            return 0.0

        # Now if the model is None, something went wrong
        if self._state_arrays is None:
            err_msg = "Model state is empty while calling score"
            _logger.exception(err_msg)
            raise RuntimeError(err_msg)

        # Compute an exponential decay near the time horizon of the
        # simulation final time
        time_factor = 1.0
        if self._time_dep_score:
            time_factor = 1.0 - np.exp((self._time - self._score_tfinal) / self._score_tscale)

        if self._score_method == "default":
            psi_south = np.mean(self._state_arrays[3, 5:15, 32:48], axis=(0, 1))

            return (psi_south - self._psi_south_on) / (self._psi_south_off - self._psi_south_on) * time_factor

        if self._score_method == "PODdecomp":
            if self._score_builder is None:
                self._score_builder = PODScore(
                    self._M + 1, self._N + 1, self._pod_data_file, self._score_pod_ndim, self._score_pod_d0
                )

            return self._score_builder.get_score(self._state_arrays) * time_factor

        if self._score_method == "EdgeTracker":
            # A score for the edge tracking algorithm
            # Compute the score and return -1, 0 or 1:
            # -1 : if the score get  below 0.1 (close to the ON state)
            #  1 : if the score gets above 0.9 (close to the OFF state)
            #  0 : otherwise
            psi_south = np.mean(self._state_arrays[3, 5:15, 32:48], axis=(0, 1))
            score = (psi_south - self._psi_south_on) / (self._psi_south_off - self._psi_south_on)
            if score > 0.9:
                return 1.0

            if score < 0.1:
                return -1.0

            return 0.0

        if self._score_method == "BaarsJCP":
            da = np.sqrt(np.sum((self._state_arrays[1:3,:,:] - self._on[1:3,:,:])**2)) / self._on_to_off_l2norm
            db = np.sqrt(np.sum((self._state_arrays[1:3,:,:] - self._off[1:3,:,:])**2)) / self._on_to_off_l2norm

            return self._score_eta - self._score_eta * np.exp(-8.0*da**2) + (1.0 - self._score_eta) * np.exp(-8.0*db**2)

        err_msg = f"Unknown score method {self._score_method} !"
        _logger.exception(err_msg)
        raise RuntimeError(err_msg)

    def check_convergence(self, step: int, time: float, current_score: float, target_score: float) -> bool:
        """Check if the model has converged.

        This is almost the default implementation, but if we are
        running the edge tracking algorithm exit when either
        ON or OFF state is reached.

        Args:
            step: the current step counter
            time: the time of the simulation
            current_score: the current score
            target_score: the target score
        """
        _ = (step, time)
        if self._score_method == "EdgeTracker":
            # We converged if the score if no longer zero
            return abs(current_score) > 0.5

        return current_score >= target_score

    def make_noise(self) -> Any:
        """Return a random noise."""
        return self._rng.normal(0, 1, size=(2 * self._K))


if __name__ == "__main__":
    fmodel = Boussinesq2DModel
    tams = TAMS(fmodel_t=fmodel)
    transition_proba = tams.compute_probability()
    print(f"Transition probability: {transition_proba}")<|MERGE_RESOLUTION|>--- conflicted
+++ resolved
@@ -63,16 +63,14 @@
             self._pod_data_file = subparms.get("pod_data_file", None)
             self._score_pod_d0 = subparms.get("pod_d0", None)
             self._score_pod_ndim = subparms.get("pod_ndim", 8)
-<<<<<<< HEAD
         elif self._score_method == "BaarsJCP":
             self._edge_state_file = subparms.get("edge_state_file", None)
 
-        self._initialize_score_function()
-=======
         if self._time_dep_score:
             self._score_tfinal = params.get("trajectory", {}).get("end_time", 0.001)
             self._score_tscale = subparms.get("score_time_scale", 1.0)
->>>>>>> d8ff643a
+
+        self._initialize_score_function()
 
         # Initialize random number generator
         # If deterministic run, set seed from the traj id
@@ -337,7 +335,7 @@
             da = np.sqrt(np.sum((self._state_arrays[1:3,:,:] - self._on[1:3,:,:])**2)) / self._on_to_off_l2norm
             db = np.sqrt(np.sum((self._state_arrays[1:3,:,:] - self._off[1:3,:,:])**2)) / self._on_to_off_l2norm
 
-            return self._score_eta - self._score_eta * np.exp(-8.0*da**2) + (1.0 - self._score_eta) * np.exp(-8.0*db**2)
+            return self._score_eta - self._score_eta * np.exp(-8.0*da**2) + (1.0 - self._score_eta) * np.exp(-8.0*db**2) * time_factor
 
         err_msg = f"Unknown score method {self._score_method} !"
         _logger.exception(err_msg)
