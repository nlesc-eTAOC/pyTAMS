import argparse
import copy
import os
import shutil
import time
import xml.etree.ElementTree as ET
from datetime import datetime
import numpy as np
import toml
from pytams.daskutils import DaskRunner
from pytams.trajectory import Trajectory
from pytams.xmlutils import new_element
from pytams.xmlutils import xml_to_dict


class TAMSError(Exception):
    """Exception class for TAMS."""

    pass

def parse_cl_args(a_args: list = None) -> argparse.Namespace :
    """Parse provided list or default CL argv.

    Args:
        a_args: optional list of options
    """
    parser = argparse.ArgumentParser()
    parser.add_argument("-i", "--input", help="pyTAMS input .toml file", default="input.toml")
    if a_args is not False:
        args = parser.parse_args(a_args)
    else:
        args = parser.parse_args()
    return args

def formTrajID(n: int) -> str:
    """Helper to assemble a trajectory ID string."""
    return "traj{:06}".format(n)

class TAMS:
    """A class implementing TAMS.

    Hold a Trajectory database and mechanisms to
    populate, explore and IO the database.
    """

    def __init__(self,
                 fmodel_t,
                 a_args: list = None) -> None:
        """Initialize a TAMS run.

        Args:
            fmodel_t: the forward model type
            a_args: optional list of options
        """
        self._fmodel_t = fmodel_t

        input_file = vars(parse_cl_args(a_args=a_args))["input"]
        if (not os.path.exists(input_file)):
            raise TAMSError(
                "Could not find the {} TAMS input file !".format(input_file)
            )

        with open(input_file, 'r') as f:
            self.parameters = toml.load(f)

        # Parse user-inputs
        self.v = self.parameters["tams"].get("verbose", False)
        self._nTraj = self.parameters["tams"].get("ntrajectories", 500)
        self._nSplitIter = self.parameters["tams"].get("nsplititer", 2000)
        self._wallTime = self.parameters["tams"].get("walltime", 24.0*3600.0)

        self._saveDB = self.parameters.get("database",{}).get("DB_save", False)
        self._prefixDB = self.parameters.get("database",{}).get("DB_prefix", "TAMS")
        self._restartDB = self.parameters.get("database",{}).get("DB_restart", None)

        # Trajectory Pool
        self._trajs_db = []

        # Trajectory Database
        if (self._saveDB):
            self._nameDB = "{}.tdb".format(self._prefixDB)

        # Splitting data
        self._kSplit = 0
        self._l_bias = []
        self._weights = [1]

        # Initialize
        self._startTime = time.monotonic()
        if self._restartDB is not None:
            self.restoreTrajDB()
        else:
            self.initTrajDB()
            self.init_trajectory_pool()

    def initTrajDB(self) -> None:
        """Initialize the trajectory database."""
        if self._saveDB:
            self.verbosePrint(
                "Initializing the trajectories database {}".format(self._nameDB)
            )
            if os.path.exists(self._nameDB) and self._nameDB != self._restartDB:
                rng = np.random.default_rng(12345)
                copy_exists = True
                while copy_exists:
                    random_int = rng.integers(0, 999999)
                    nameDB_rnd = "{}_{:06d}".format(self._nameDB, random_int)
                    copy_exists = os.path.exists(nameDB_rnd)

                print(
                    """
                    TAMS database {} already present but not specified as restart.
                    It will be copied to {}.""".format(
                        self._nameDB, nameDB_rnd
                    )
                )
                shutil.move(self._nameDB, nameDB_rnd)

            os.mkdir(self._nameDB)

            with open("{}/input_params.toml".format(self._nameDB), 'w') as f:
                toml.dump(self.parameters, f)

            # Header file with metadata
            headerFile = "{}/header.xml".format(self._nameDB)
            root = ET.Element("header")
            mdata = ET.SubElement(root, "metadata")
            mdata.append(new_element("pyTAMS_version", datetime.now()))
            mdata.append(new_element("date", datetime.now()))
            mdata.append(new_element("model_t", self._fmodel_t.name()))
            tree = ET.ElementTree(root)
            ET.indent(tree, space="\t", level=0)
            tree.write(headerFile)

            # Initialialize splitting data file
            self.saveSplittingData(self._nameDB)

            # Dynamically updated file with trajectory pool
            # Empty for now
            databaseFile = "{}/trajPool.xml".format(self._nameDB)
            root = ET.Element("trajectories")
            root.append(new_element("nTraj", self._nTraj))
            tree = ET.ElementTree(root)
            ET.indent(tree, space="\t", level=0)
            tree.write(databaseFile)

            # Empty trajectories subfolder
            os.mkdir("{}/{}".format(self._nameDB, "trajectories"))

    def appendTrajsToDB(self) -> None:
        """Append started trajectories to the pool file."""
        if self._saveDB:
            self.verbosePrint(
                "Appending started trajectories to database {}".format(self._nameDB)
            )
            databaseFile = "{}/trajPool.xml".format(self._nameDB)
            tree = ET.parse(databaseFile)
            root = tree.getroot()
            for T in self._trajs_db:
                T_entry = root.find(T.id())
                if T.hasStarted() and T_entry is None:
                    loc = T.checkFile()
                    root.append(new_element(T.id(), loc))

            ET.indent(tree, space="\t", level=0)
            tree.write(databaseFile)

    def saveSplittingData(self, a_db: str) -> None:
        """Write splitting data to XML file."""
        # Splitting data file
        splittingDataFile = "{}/splittingData.xml".format(a_db)
        root = ET.Element("Splitting")
        root.append(new_element("kSplit", self._kSplit))
        root.append(new_element("bias", np.array(self._l_bias)))
        root.append(new_element("weight", np.array(self._weights)))
        tree = ET.ElementTree(root)
        ET.indent(tree, space="\t", level=0)
        tree.write(splittingDataFile)


    def readSplittingData(self, a_db: str) -> None:
        """Read splitting data from XML file."""
        # Read data file
        splittingDataFile = "{}/splittingData.xml".format(a_db)
        tree = ET.parse(splittingDataFile)
        root = tree.getroot()
        datafromxml = xml_to_dict(root)
        self._kSplit = datafromxml["kSplit"]
        self._l_bias = datafromxml["bias"].tolist()
        self._weights = datafromxml["weight"].tolist()

    def restoreTrajDB(self) -> None:
        """Initialize TAMS from a stored trajectory database."""
        if os.path.exists(self._restartDB):
            self.verbosePrint(
                "Restoring from the trajectories database {}".format(self._restartDB)
            )

            # Check the database parameters against current run
            self.check_database_consistency(self._restartDB)

            # Load splitting data
            self.readSplittingData(self._restartDB)

            # Load trajectories stored in the database when available.
            dbFile = "{}/trajPool.xml".format(self._restartDB)
            nTrajRestored = self.loadTrajectoryDB(dbFile)

            self.verbosePrint(
                "--> {} trajectories restored from the database".format(nTrajRestored)
            )
        else:
            raise TAMSError(
                "Could not find the {} TAMS database !".format(self._restartDB)
            )

    def loadTrajectoryDB(self, dbFile: str) -> int:
        """Load trajectories stored into the database.

        Args:
            dbFile: the database file

        Return:
            number of trajectories loaded
        """
        # Counter for number of trajectory loaded
        nTrajRestored = 0

        tree = ET.parse(dbFile)
        root = tree.getroot()
        for n in range(self._nTraj):
            trajId = formTrajID(n)
            T_entry = root.find(trajId)
            if T_entry is not None:
                chkFile = T_entry.text
                if os.path.exists(chkFile):
                    nTrajRestored += 1
                    self._trajs_db.append(
                        Trajectory.restoreFromChk(
                            chkFile,
                            fmodel_t=self._fmodel_t,
                            parameters=self.parameters
                        )
                    )
                else:
                    raise TAMSError(
                        "Could not find the trajectory checkFile {} listed in the TAMS database !".format(
                            chkFile
                        )
                    )
            else:
                self._trajs_db.append(
                    Trajectory(
                        fmodel_t=self._fmodel_t,
                        parameters=self.parameters,
                        trajId=formTrajID(n),
                    )
                )
        return nTrajRestored

    def check_database_consistency(self, a_db: str) -> None:
        """Check the restart database consistency."""
        # Open and load header
        headerFile = "{}/header.xml".format(a_db)
        tree = ET.parse(headerFile)
        root = tree.getroot()
        headerfromxml = xml_to_dict(root.find("metadata"))
        if self._fmodel_t.name() != headerfromxml["model_t"]:
            raise TAMSError(
                "Trying to restore a TAMS with {} model from database with {} model !".format(
                    self._fmodel_t.name(), headerfromxml["model_t"]
                )
            )

        # Parameters stored in the DB override
        # newly provided parameters.
        with open("{}/input_params.toml".format(a_db), 'r') as f:
            readInParams = toml.load(f)
        self.parameters.update(readInParams)

    def verbosePrint(self, message: str) -> None:
        """Print only in verbose mode."""
        if self.v:
            print("TAMS-[{}]".format(message), flush=True)

    def elapsed_time(self) -> float:
        """Return the elapsed wallclock time.

        Since the initialization of TAMS [seconds].

        Returns:
           TAMS elapse time.
        """
        return time.monotonic() - self._startTime

    def remaining_walltime(self) -> float:
        """Return the remaining wallclock time.

        [seconds]

        Returns:
           TAMS remaining wall time.
        """
        return self._wallTime - self.elapsed_time()

    def out_of_time(self) -> bool:
        """Return true if insufficient walltime remains.

        Returns:
           boolean indicating wall time availability.
        """
        return self.remaining_walltime() < 0.05 * self._wallTime


    def init_trajectory_pool(self):
        """Initialize the trajectory pool."""
        self.hasEnded = np.full((self._nTraj), False)
        for n in range(self._nTraj):
            self._trajs_db.append(
                Trajectory(
                    fmodel_t=self._fmodel_t,
                    parameters=self.parameters,
                    trajId=formTrajID(n),
                )
            )

    def task_delayed(self, traj: Trajectory) -> Trajectory:
        """A worker to generate each initial trajectory.

        Args:
            traj: a trajectory
        """
        if not self.out_of_time() and not traj.hasEnded():
            self.verbosePrint("Advancing {}".format(traj.id()))
            traj.advance(walltime=self.remaining_walltime())
            if self._saveDB:
                traj.setCheckFile(
                    "{}/{}/{}.xml".format(self._nameDB, "trajectories", traj.id())
                )
                traj.store()

        return traj

    def generate_trajectory_pool(self) -> None:
        """Schedule the generation of a pool of stochastic trajectories."""
        self.verbosePrint(
            "Creating the initial pool of {} trajectories".format(self._nTraj)
        )

        with DaskRunner(self.parameters, self.parameters.get("dask",{}).get("nworker_init", 1)) as runner:
            # Assemble a list of promises
            # All the trajectories are added, even those already done
            tasks_p = []
            for T in self._trajs_db:
                tasks_p.append(runner.make_promise(self.task_delayed, T))

            self._trajs_db = runner.execute_promises(tasks_p)

        # Update the trajectory database
        self.appendTrajsToDB()

        self.verbosePrint("Run time: {} s".format(self.elapsed_time()))

    def check_exit_splitting_loop(self, k: int) -> tuple[bool, np.ndarray]:
        """Check for exit criterion of the splitting loop.

        Args:
            k: loop counter

        Returns:
            bool to trigger splitting loop break
            array of maximas accros all trajectories
        """
        # Check for walltime
        if self.out_of_time():
            self.verbosePrint(
                "Ran out of time after {} splitting iterations".format(
                    k
                )
            )
            return True, np.empty(1)

        # Gather max score from all trajectories
        # and check for early convergence
        allConverged = True
        maxes = np.zeros(len(self._trajs_db))
        for i in range(len(self._trajs_db)):
            maxes[i] = self._trajs_db[i].scoreMax()
            allConverged = allConverged and self._trajs_db[i].isConverged()

        # Exit if our work is done
        if allConverged:
            self.verbosePrint(
                "All trajectory converged after {} splitting iterations".format(
                    k
                )
            )
            return True, np.empty(1)

        # Exit if splitting is stalled
        if (np.amax(maxes) - np.amin(maxes)) < 1e-10:
            raise TAMSError(
                "Splitting is stalling with all trajectories stuck at a score_max: {}".format(
                    np.amax(maxes))
            )

        return False, maxes


    def do_multilevel_splitting(self) -> None:
        """Schedule splitting of the initial pool of stochastic trajectories."""
        self.verbosePrint("Using multi-level splitting to get the probability")

        # Initialize splitting iterations counter
        k = self._kSplit

        with DaskRunner(self.parameters, self.parameters.get("dask",{}).get("nworker_iter", 1)) as runner:
            while k <= self._nSplitIter:
<<<<<<< HEAD
                self.verbosePrint("Performing {} spliting iteration".format(k))
                # Check for walltime
                if self.out_of_time():
                    self.verbosePrint(
                        "Ran out of time after {} splitting iterations".format(
                            k
                        )
                    )
                    break

                # Gather max score from all trajectories
                # and check for early convergence
                allConverged = True
                maxes = np.zeros(len(self._trajs_db))
                for i in range(len(self._trajs_db)):
                    maxes[i] = self._trajs_db[i].scoreMax()
                    allConverged = allConverged and self._trajs_db[i].isConverged()

                # Exit if our work is done
                if allConverged:
                    self.verbosePrint(
                        "All trajectory converged after {} splitting iterations".format(
                            k
                        )
                    )
=======
                # Check for early exit conditions
                early_exit, maxes = self.check_exit_splitting_loop(k)
                if early_exit:
>>>>>>> 6b2d0f85
                    break

                # Get the nworker lower scored trajectories
                min_idx_list = np.argpartition(maxes, runner.dask_nworker)[
                    : runner.dask_nworker
                ]
                min_vals = maxes[min_idx_list]

                # Randomly select trajectory to branch from
                rng = np.random.default_rng()
                rest_idx = [-1] * len(min_idx_list)
                for i in range(len(min_idx_list)):
                    rest_idx[i] = min_idx_list[0]
                    while rest_idx[i] in min_idx_list:
                        rest_idx[i] = rng.integers(0, len(self._trajs_db))

                self._l_bias.append(len(min_idx_list))
                self._weights.append(self._weights[-1] * (1 - self._l_bias[-1] / self._nTraj))

                # Assemble a list of promises
                tasks_p = []
                for i in range(len(min_idx_list)):
                    tasks_p.append(
                        runner.make_promise(worker,
                                            1.0e9,
                                            self._trajs_db[rest_idx[i]],
                                            self._trajs_db[min_idx_list[i]].id(),
                                            min_vals[i],
                                            self.remaining_walltime())
                    )
                restartedTrajs = runner.execute_promises(tasks_p)

                # Update the trajectory pool and database
                k += runner.dask_nworker
                self._kSplit = k
                for i in range(len(min_idx_list)):
                    self._trajs_db[min_idx_list[i]] = copy.deepcopy(restartedTrajs[i])
                    if self._saveDB:
                        self.saveSplittingData(self._nameDB)
                        tid = self._trajs_db[min_idx_list[i]].id()
                        self._trajs_db[min_idx_list[i]].setCheckFile(
                            "{}/{}/{}.xml".format(self._nameDB, "trajectories", tid)
                        )
                        self._trajs_db[min_idx_list[i]].store()

    def compute_probability(self) -> float:
        """Compute the probability using TAMS.

        Returns:
            the transition probability
        """
        self.verbosePrint(
            "Computing {} rare event probability using TAMS".format(
                self._fmodel_t.name()
            )
        )

        # Skip pool stage if splitting iterative
        # process has started
        skip_pool = self._kSplit > 0

        # Generate the initial trajectory pool
        if not skip_pool:
            self.generate_trajectory_pool()

        # Check for early convergence
        allConverged = True
        for T in self._trajs_db:
            if not T.isConverged():
                allConverged = False
                break

        if not skip_pool and allConverged:
            self.verbosePrint("All trajectory converged prior to splitting !")
            return 1.0

        if self.out_of_time():
            self.verbosePrint("Ran out of walltime ! Exiting now.")
            return -1.0

        # Perform multilevel splitting
        self.do_multilevel_splitting()

        W = self._nTraj * self._weights[-1]
        for i in range(len(self._l_bias)):
            W += self._l_bias[i] * self._weights[i]

        # Compute how many traj. converged to the vicinity of B
        successCount = 0
        for T in self._trajs_db:
            if T.isConverged():
                successCount += 1

        trans_prob = successCount * self._weights[-1] / W

        self.verbosePrint("Run time: {} s".format(self.elapsed_time()))

        return trans_prob

    def nTraj(self) -> int:
        """Return the number of trajectory used for TAMS."""
        return self._nTraj


def worker(
    t_end: float,
    fromTraj: Trajectory,
    rstId: str,
    min_val: float,
    wall_time:float,
) -> Trajectory:
    """A worker to restart trajectories.

    Args:
        t_end: a final time
        fromTraj: a trajectory to restart from
        rstId: Id of the trajectory being worked on
        min_val: the value of the score function to restart from
        wall_time: a time limit to advance the trajectory
    """
    traj = Trajectory.restartFromTraj(fromTraj, rstId, min_val)

    traj.advance(walltime=wall_time)

    return traj<|MERGE_RESOLUTION|>--- conflicted
+++ resolved
@@ -416,37 +416,9 @@
 
         with DaskRunner(self.parameters, self.parameters.get("dask",{}).get("nworker_iter", 1)) as runner:
             while k <= self._nSplitIter:
-<<<<<<< HEAD
-                self.verbosePrint("Performing {} spliting iteration".format(k))
-                # Check for walltime
-                if self.out_of_time():
-                    self.verbosePrint(
-                        "Ran out of time after {} splitting iterations".format(
-                            k
-                        )
-                    )
-                    break
-
-                # Gather max score from all trajectories
-                # and check for early convergence
-                allConverged = True
-                maxes = np.zeros(len(self._trajs_db))
-                for i in range(len(self._trajs_db)):
-                    maxes[i] = self._trajs_db[i].scoreMax()
-                    allConverged = allConverged and self._trajs_db[i].isConverged()
-
-                # Exit if our work is done
-                if allConverged:
-                    self.verbosePrint(
-                        "All trajectory converged after {} splitting iterations".format(
-                            k
-                        )
-                    )
-=======
                 # Check for early exit conditions
                 early_exit, maxes = self.check_exit_splitting_loop(k)
                 if early_exit:
->>>>>>> 6b2d0f85
                     break
 
                 # Get the nworker lower scored trajectories
